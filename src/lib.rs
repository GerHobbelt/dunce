//! Filesystem paths in Windows are a total mess. This crate normalizes paths to the most
//! compatible (but still correct) format, so that you don't have to worry about the mess.
//!
//! In Windows the regular/legacy paths (`C:\foo`) are supported by all programs, but have
//! lots of bizarre restrictions for backwards compatibility with MS-DOS.
//!
//! And there are Windows NT UNC paths (`\\?\C:\foo`), which are more robust and with fewer
//! gotchas, but are rarely supported by Windows programs. Even Microsoft's own!
//!
//! This crate converts paths to legacy format whenever possible, but leaves UNC paths as-is
//! when they can't be unambiguously expressed in a simpler way. This allows legacy programs
//! to access all paths they can possibly access, and UNC-aware programs to access all paths.
//!
//! On non-Windows platforms these functions leave paths unmodified, so it's safe to use them
//! unconditionally for all platforms.
//!
//! Parsing is based on https://msdn.microsoft.com/en-us/library/windows/desktop/aa365247(v=vs.85).aspx
//!
//! [Project homepage](https://crates.rs/crates/dunce).
#![doc(
    html_logo_url = "https://assets.gitlab-static.net/uploads/-/system/project/avatar/4717715/dyc.png"
)]

// spell-checker:ignore (abbrev/names) NTFS (people) rivy () canonicalize canonicalization losslessly pathing realpath CONIN CONOUT GLOBALROOT notdisk serv

// ToDO: [2023-05-29; rivy] change `wild` to return any reserved-word file name with a './' prefix (single [or multiple] trailing dots don't work b/c they can be legal NTFS filenames)
// ... then the code here will correctly create a UNC path for it, as needed
// NOTES: `std::fs::absolute` is now available to help with logical/virtual path canonicalization/resolution.
// ... if there are no '..' segments in a path, then absolute should always be correct
// ... reference the double-dot problem article (<https://9p.io/sys/doc/lexnames.html> @@ <https://archive.is/vF9QF> , <https://archive.is/xtuYp>)
// ... see further research from <https://workona.com/0/j4j2n9/paths-rust-unc-research> and <https://workona.com/0/uaxc07/path-canonicalization-and-traversal-toctou-and-races>
// development a hybrid canonicalization strategy that accesses the file system until the file doesn't exist then uses purely lexical/virtual reasoning
// ? canonicalization is difficult if the current path is a symbolic link (must be resolved to a physical path), then each level must be resolved

// see: kb-pathing.mkd, kb-Unicode-UNC-&-portable-paths.mkd, kb-Win32+NT-Paths.mkd
// ref: - [MSDN - Windows: Naming Files, Paths, and Namespaces](http://msdn.microsoft.com/en-us/library/windows/desktop/aa365247(v=vs.85).aspx) @@ <https://archive.today/DgH7i>

// #[cfg(any(windows, test))]
use std::ffi::OsStr;
use std::fs;
use std::io;
#[cfg(unix)]
use std::os::unix::ffi::OsStrExt;
#[cfg(windows)]
use std::os::windows::ffi::OsStrExt;
#[cfg(windows)]
use std::os::windows::ffi::OsStringExt;
#[cfg(windows)]
use std::path::{Component, Prefix};
use std::path::{Path, PathBuf};

/// Takes any path, and when possible, converts Windows UNC paths to regular paths.
///
/// On non-Windows this is no-op.
///
/// `\\?\C:\Windows` will be converted to `C:\Windows`,
/// but `\\?\C:\COM` will be left as-is (due to a reserved filename).
///
/// Use this to pass arbitrary paths to programs that may not be UNC-aware.
/// It's generally safe to pass UNC paths to legacy programs, because
/// the paths contain a reserved character, so will gracefully fail
/// if used with wrong APIs.
///
/// This function does not perform any I/O.
///
/// Currently paths with unpaired surrogates aren't converted even if they
/// can be due to limitations of Rust's `OsStr` API.
#[inline]
pub fn simplified(path: &Path) -> &Path {
    if is_safe_to_strip_unc(path) {
        // unfortunately we can't safely strip prefix from a non-Unicode path
<<<<<<< HEAD
        path.to_str()
            .and_then(|s| s.get(4..))
            .map(Path::new)
            .unwrap_or(path)
=======
        path.to_str().and_then(|s| s.get(4..)).map_or(path, Path::new)
>>>>>>> e238cb0a
    } else {
        path
    }
}

/// Like `std::fs::canonicalize()`, but on Windows it outputs the most
/// compatible form of a path instead of UNC.
#[inline(always)]
pub fn canonicalize<P: AsRef<Path>>(path: P) -> io::Result<PathBuf> {
    let path = path.as_ref();

    #[cfg(not(windows))]
    {
        fs::canonicalize(path)
    }
    #[cfg(windows)]
    {
        canonicalize_win(path)
    }
}

// #[cfg(windows)]
// fn remove_trailing_dots(input: &Path) -> &Path {
//     let mut stripped = input;
//     while let Some(new_stripped) = stripped.strip_suffix(b".") {
//         stripped = new_stripped;
//     }
//     stripped
// }

pub fn strip_trailing_dots<P: AsRef<Path>>(path: P) -> std::ffi::OsString {
    #[cfg(unix)]
    {
        let bytes = path.as_ref().as_os_str().as_bytes();
        let new_bytes = bytes
            .iter()
            .rev()
            .skip_while(|&&b| b == b'.')
            .cloned()
            .collect::<Vec<_>>()
            .into_iter()
            .rev()
            .collect::<Vec<_>>();
        OsStr::from_bytes(&new_bytes).to_os_string()
    }

    #[cfg(windows)]
    {
        let wide_chars = path.as_ref().as_os_str().encode_wide().collect::<Vec<_>>();
        let new_wide_chars = wide_chars
            .iter()
            .rev()
            .skip_while(|&&c| c == '.' as u16)
            .cloned()
            .collect::<Vec<_>>()
            .into_iter()
            .rev()
            .collect::<Vec<_>>();
        OsStringExt::from_wide(&new_wide_chars)
    }
}

#[cfg(windows)]
fn canonicalize_win(path: &Path) -> io::Result<PathBuf> {
    let reserved = is_reserved(path);
    let exact_reserve = RESERVED_NAMES.contains(&path.to_str().unwrap_or_default());

    if reserved && !exact_reserve {
        let parent = path
            .parent()
            .ok_or_else(|| io::Error::new(io::ErrorKind::InvalidInput, "Invalid path"))?;
        let file = path
            .file_name()
            .ok_or_else(|| io::Error::new(io::ErrorKind::InvalidInput, "Invalid path"))?;

        let mut ret_path = PathBuf::from(format!(
            "\\\\?\\{}",
            canonicalize_win(match parent.to_str() {
                Some("") => Path::new("."),
                _ => parent,
            })?
            .display()
        ));
        ret_path.push(strip_trailing_dots(file));

        return Ok(ret_path);
    }

    let real_path = fs::canonicalize(path)?;
    Ok(if is_safe_to_strip_unc(&real_path) {
        real_path
            .to_str()
            .and_then(|s| s.get(4..))
            .map(PathBuf::from)
            .unwrap_or(real_path)
    } else {
        real_path
    })
}
pub use self::canonicalize as realpath;

#[cfg(any(windows, test))]
fn windows_char_len(s: &OsStr) -> usize {
    #[cfg(not(windows))]
    let len = s
        .to_string_lossy()
        .chars()
        .map(|c| if c as u32 <= 0xFFFF { 1 } else { 2 })
        .sum();
    #[cfg(windows)]
    let len = s.encode_wide().count();
    len
}

#[cfg(any(windows, test))]
fn is_valid_filename(file_name: &OsStr) -> bool {
    if file_name.len() > 255 && windows_char_len(file_name) > 255 {
        return false;
    }

    // Non-unicode is safe, but Rust can't reasonably losslessly operate on such strings
    let byte_str = if let Some(s) = file_name.to_str() {
        s.as_bytes()
    } else {
        return false;
    };
    if byte_str.is_empty() {
        return false;
    }
<<<<<<< HEAD
    // Only ASCII subset is checked, and UTF-8 is safe for that
    let byte_str = file_name.as_bytes();
    for &c in byte_str {
        match c {
            0..=31 | b'<' | b'>' | b':' | b'"' | b'/' | b'\\' | b'|' | b'?' | b'*' => return false,
            _ => {}
        }
=======
    // Only ASCII subset is checked, and WTF-8/UTF-8 is safe for that
    if byte_str.iter().any(|&c| matches!(c, 0..=31 | b'<' | b'>' | b':' | b'"' | b'/' | b'\\' | b'|' | b'?' | b'*')) {
        return false
>>>>>>> e238cb0a
    }
    // Filename can't end with . or space (except before extension, but this checks the whole name)
<<<<<<< HEAD
    let last_char = byte_str[byte_str.len() - 1];
    if last_char == b' ' || last_char == b'.' {
=======
    if matches!(byte_str.last(), Some(b' ' | b'.')) {
>>>>>>> e238cb0a
        return false;
    }
    true
}

// ref:
#[cfg(any(windows, test))]
<<<<<<< HEAD
const RESERVED_NAMES: [&'static str; 24] = [
=======
const RESERVED_NAMES: [&str; 22] = [
>>>>>>> e238cb0a
    "AUX", "NUL", "PRN", "CON", "COM1", "COM2", "COM3", "COM4", "COM5", "COM6", "COM7", "COM8",
    "COM9", "LPT1", "LPT2", "LPT3", "LPT4", "LPT5", "LPT6", "LPT7", "LPT8", "LPT9", "CONIN$",
    "CONOUT$",
];

#[cfg(any(windows, test))]
fn is_reserved<P: AsRef<OsStr>>(file_name: P) -> bool {
    // con.txt is reserved too
    // all reserved DOS names have ASCII-compatible stem
    if let Some(name) = Path::new(&file_name).file_stem().and_then(|s| s.to_str()) {
        // "con.. .txt" is "CON" for DOS
        let trimmed = right_trim(name);
        if trimmed.len() <= 4 && RESERVED_NAMES.into_iter().any(|name| trimmed.eq_ignore_ascii_case(name)) {
            return true;
        }
    }
    false
}

#[cfg(not(windows))]
#[inline]
const fn is_safe_to_strip_unc(_path: &Path) -> bool {
    false
}

#[cfg(windows)]
fn is_safe_to_strip_unc(path: &Path) -> bool {
    eprintln!("is_safe_to_strip_unc({:?})", path);
    let mut components = path.components();
    match components.next() {
        Some(Component::Prefix(p)) => match p.kind() {
            Prefix::VerbatimDisk(..) => {}
            _ => return false, // Other kinds of UNC paths
        },
        _ => return false, // relative or empty
    }

    for component in components {
        match component {
            Component::RootDir => {}
            Component::Normal(file_name) => {
                // it doesn't allocate in most cases,
                // and checks are interested only in the ASCII subset, so lossy is fine
                if !is_valid_filename(file_name) || is_reserved(file_name) {
                    return false;
                }
            }
            _ => return false, // UNC paths take things like ".." literally
        };
    }

    let path_os_str = path.as_os_str();
    // However, if the path is going to be used as a directory it's 248
    if path_os_str.len() > 260 && windows_char_len(path_os_str) > 260 {
        return false;
    }
    true
}

/// Trim '.' and ' '
#[cfg(any(windows, test))]
fn right_trim(s: &str) -> &str {
    s.trim_end_matches([' ','.'])
}

#[test]
fn trim_test() {
    assert_eq!("a", right_trim("a."));
    assert_eq!("ą", right_trim("ą."));
    assert_eq!("a", right_trim("a "));
    assert_eq!("ąą", right_trim("ąą "));
    assert_eq!("a", right_trim("a. . . ....   "));
    assert_eq!("a. . . ..ź", right_trim("a. . . ..ź..   "));
    assert_eq!(" b", right_trim(" b"));
    assert_eq!(" べ", right_trim(" べ"));
    assert_eq!("c. c", right_trim("c. c."));
    assert_eq!("。", right_trim("。"));
    assert_eq!("", right_trim(""));
}

#[test]
fn reserved() {
    assert!(is_reserved("CON"));
    assert!(is_reserved("con"));
    assert!(is_reserved("con.con"));
    assert!(is_reserved("COM4"));
    assert!(is_reserved("COM4.txt"));
    assert!(is_reserved("COM4 .txt"));
    assert!(is_reserved("con."));
    assert!(is_reserved("con ."));
    assert!(is_reserved("con  "));
    assert!(is_reserved("con . "));
    assert!(is_reserved("con . .txt"));
    assert!(is_reserved("con.....txt"));
    assert!(is_reserved("PrN....."));

    assert!(!is_reserved(" PrN....."));
    assert!(!is_reserved(" CON"));
    assert!(!is_reserved("COM0"));
    assert!(!is_reserved("COM77"));
    assert!(!is_reserved(" CON "));
    assert!(!is_reserved(".CON"));
    assert!(!is_reserved("@CON"));
    assert!(!is_reserved("not.CON"));
    assert!(!is_reserved("CON。"));
}

#[test]
fn len() {
    assert_eq!(1, windows_char_len(OsStr::new("a")));
    assert_eq!(1, windows_char_len(OsStr::new("€")));
    assert_eq!(1, windows_char_len(OsStr::new("本")));
    assert_eq!(2, windows_char_len(OsStr::new("🧐")));
    assert_eq!(2, windows_char_len(OsStr::new("®®")));
}

#[test]
fn valid() {
    assert!(!is_valid_filename("..".as_ref()));
    assert!(!is_valid_filename(".".as_ref()));
    assert!(!is_valid_filename("aaaaaaaaaa:".as_ref()));
    assert!(!is_valid_filename("ą:ą".as_ref()));
    assert!(!is_valid_filename("".as_ref()));
    assert!(!is_valid_filename("a ".as_ref()));
    assert!(!is_valid_filename(" a. ".as_ref()));
    assert!(!is_valid_filename("a/".as_ref()));
    assert!(!is_valid_filename("/a".as_ref()));
    assert!(!is_valid_filename("/".as_ref()));
    assert!(!is_valid_filename("\\".as_ref()));
    assert!(!is_valid_filename("\\a".as_ref()));
    assert!(!is_valid_filename("<x>".as_ref()));
    assert!(!is_valid_filename("a*".as_ref()));
    assert!(!is_valid_filename("?x".as_ref()));
    assert!(!is_valid_filename("a\0a".as_ref()));
    assert!(!is_valid_filename("\x1f".as_ref()));
    assert!(!is_valid_filename(
        ::std::iter::repeat("a")
            .take(257)
            .collect::<String>()
            .as_ref()
    ));

    assert!(is_valid_filename(
        ::std::iter::repeat("®")
            .take(254)
            .collect::<String>()
            .as_ref()
    ));
    assert!(is_valid_filename("ファイル".as_ref()));
    assert!(is_valid_filename("a".as_ref()));
    assert!(is_valid_filename("a.aaaaaaaa".as_ref()));
    assert!(is_valid_filename("a........a".as_ref()));
    assert!(is_valid_filename("       b".as_ref()));
}

#[test]
#[cfg(windows)]
fn realpath_test() {
    assert_eq!(
        r"C:\WINDOWS",
        canonicalize(r"C:\Windows")
            .unwrap()
            .to_str()
            .unwrap()
            .to_uppercase()
    );
    assert_ne!(r".", canonicalize(r".").unwrap().to_str().unwrap());
}

#[test]
#[cfg(windows)]
fn strip() {
    assert_eq!(
        Path::new(r"C:\foo\😀"),
        simplified(Path::new(r"\\?\C:\foo\😀"))
    );
    assert_eq!(Path::new(r"\\?\serv\"), simplified(Path::new(r"\\?\serv\")));
    assert_eq!(
        Path::new(r"\\.\C:\notdisk"),
        simplified(Path::new(r"\\.\C:\notdisk"))
    );
    assert_eq!(
        Path::new(r"\\?\GLOBALROOT\Device\ImDisk0\path\to\file.txt"),
        simplified(Path::new(r"\\?\GLOBALROOT\Device\ImDisk0\path\to\file.txt"))
    );
}

#[test]
#[cfg(windows)]
fn safe() {
    assert!(is_safe_to_strip_unc(Path::new(r"\\?\C:\foo\bar")));
    assert!(is_safe_to_strip_unc(Path::new(r"\\?\Z:\foo\bar\")));
    assert!(is_safe_to_strip_unc(Path::new(r"\\?\Z:\😀\🎃\")));
    assert!(is_safe_to_strip_unc(Path::new(r"\\?\c:\foo")));

    let long = ::std::iter::repeat("®").take(160).collect::<String>();
    assert!(is_safe_to_strip_unc(Path::new(&format!(
        r"\\?\c:\{}",
        long
    ))));
    assert!(!is_safe_to_strip_unc(Path::new(&format!(
        r"\\?\c:\{}\{}",
        long, long
    ))));

    assert!(!is_safe_to_strip_unc(Path::new(r"\\?\C:\foo\.\bar")));
    assert!(!is_safe_to_strip_unc(Path::new(r"\\?\C:\foo\..\bar")));
    assert!(!is_safe_to_strip_unc(Path::new(r"\\?\c\foo")));
    assert!(!is_safe_to_strip_unc(Path::new(r"\\?\c\foo/bar")));
    assert!(!is_safe_to_strip_unc(Path::new(r"\\?\c:foo")));
    assert!(!is_safe_to_strip_unc(Path::new(r"\\?\cc:foo")));
    assert!(!is_safe_to_strip_unc(Path::new(r"\\?\c:foo\bar")));
}<|MERGE_RESOLUTION|>--- conflicted
+++ resolved
@@ -69,14 +69,7 @@
 pub fn simplified(path: &Path) -> &Path {
     if is_safe_to_strip_unc(path) {
         // unfortunately we can't safely strip prefix from a non-Unicode path
-<<<<<<< HEAD
-        path.to_str()
-            .and_then(|s| s.get(4..))
-            .map(Path::new)
-            .unwrap_or(path)
-=======
         path.to_str().and_then(|s| s.get(4..)).map_or(path, Path::new)
->>>>>>> e238cb0a
     } else {
         path
     }
@@ -206,27 +199,12 @@
     if byte_str.is_empty() {
         return false;
     }
-<<<<<<< HEAD
-    // Only ASCII subset is checked, and UTF-8 is safe for that
-    let byte_str = file_name.as_bytes();
-    for &c in byte_str {
-        match c {
-            0..=31 | b'<' | b'>' | b':' | b'"' | b'/' | b'\\' | b'|' | b'?' | b'*' => return false,
-            _ => {}
-        }
-=======
     // Only ASCII subset is checked, and WTF-8/UTF-8 is safe for that
     if byte_str.iter().any(|&c| matches!(c, 0..=31 | b'<' | b'>' | b':' | b'"' | b'/' | b'\\' | b'|' | b'?' | b'*')) {
         return false
->>>>>>> e238cb0a
     }
     // Filename can't end with . or space (except before extension, but this checks the whole name)
-<<<<<<< HEAD
-    let last_char = byte_str[byte_str.len() - 1];
-    if last_char == b' ' || last_char == b'.' {
-=======
     if matches!(byte_str.last(), Some(b' ' | b'.')) {
->>>>>>> e238cb0a
         return false;
     }
     true
@@ -234,11 +212,7 @@
 
 // ref:
 #[cfg(any(windows, test))]
-<<<<<<< HEAD
-const RESERVED_NAMES: [&'static str; 24] = [
-=======
-const RESERVED_NAMES: [&str; 22] = [
->>>>>>> e238cb0a
+const RESERVED_NAMES: [&str; 24] = [
     "AUX", "NUL", "PRN", "CON", "COM1", "COM2", "COM3", "COM4", "COM5", "COM6", "COM7", "COM8",
     "COM9", "LPT1", "LPT2", "LPT3", "LPT4", "LPT5", "LPT6", "LPT7", "LPT8", "LPT9", "CONIN$",
     "CONOUT$",
